--- conflicted
+++ resolved
@@ -56,11 +56,8 @@
     def __init__(
         self,
         model: Model,
-<<<<<<< HEAD
         init_state_fn: Callable[[State, State, Contacts, float], None],
-=======
         logger: EngineLogger,
->>>>>>> d6c5c6b7
         config: Optional[AxionEngineConfig] = AxionEngineConfig(),
     ):
         """
@@ -143,29 +140,15 @@
     ):
         step_events = self.logger.step_event_pairs[self.logger.current_step_in_segment]
 
-<<<<<<< HEAD
-        Args:
-            model: The physics model containing bodies, joints, and other physics properties.
-            state_in: The input state at the beginning of the time step.
-            state_out: The output state at the end of the time step. This will be modified by the engine.
-            dt: The time step duration.
-            control: Optional control inputs to be applied during the simulation step.
-        """
-        newton.eval_ik(self.model, state_in, state_in.joint_q, state_in.joint_qd)
-        apply_control(self.model, state_in, state_out, dt, control)
-        self.init_state_fn(state_in, state_out, contacts, dt)
-        self.data.update_state_data(self.model, state_in, state_out, contacts)
-=======
         # Control block
         with self.logger.timed_block(*step_events["control"]):
             newton.eval_ik(self.model, state_in, state_in.joint_q, state_in.joint_qd)
             apply_control(self.model, state_in, state_out, dt, control)
->>>>>>> d6c5c6b7
 
         # Initial guess block
         with self.logger.timed_block(*step_events["initial_guess"]):
-            self.integrate_bodies(self.model, state_in, state_out, dt)
-            self.data.update_state_data(self.model, state_in, state_out, contacts, dt)
+            self.init_state_fn(state_in, state_out, contacts, dt)
+            self.data.update_state_data(self.model, state_in, state_out, contacts)
             self.data.body_lambda.zero_()
 
         for i in range(self.config.newton_iters):
