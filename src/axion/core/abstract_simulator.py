import math
from abc import ABC
from abc import abstractmethod
from dataclasses import dataclass
from typing import Literal
from typing import Optional

import newton
import warp as wp
from newton import Model
from newton.solvers import SolverFeatherstone
from newton.solvers import SolverMuJoCo
from newton.solvers import SolverXPBD
from tqdm import tqdm

from .engine import AxionEngine
from .engine_config import AxionEngineConfig
from .engine_config import EngineConfig
from .engine_config import FeatherstoneEngineConfig
from .engine_config import MuJoCoEngineConfig
from .engine_config import XPBDEngineConfig
from .engine_logger import EngineLogger
from .engine_logger import LoggingConfig


@dataclass
class SimulationConfig:
    """Parameters defining the simulation's timeline."""

    duration_seconds: float = 3.0
    target_timestep_seconds: float = 1e-3


@dataclass
class RenderingConfig:
    """Parameters for rendering the simulation to a USD file."""

    vis_type: Literal["gl", "usd", "null", None] = "gl"
    target_fps: int | None = 30
    usd_file: str | None = "sim.usd"
    usd_scaling: float | None = 100.0


@dataclass
class ExecutionConfig:
    """Parameters controlling the performance and execution strategy."""

    use_cuda_graph: bool = True
    headless_steps_per_segment: int = 10


# --- Timing Calculation Helpers ---


def calculate_render_aligned_timestep(target_timestep_seconds: float, fps: int):
    """Calculates an effective timestep that aligns perfectly with render frame duration."""
    frame_duration = 1.0 / fps
    ideal_steps_per_frame = frame_duration / target_timestep_seconds
    steps_per_frame = round(ideal_steps_per_frame) or 1
    effective_timestep = frame_duration / steps_per_frame

    adj_ratio = abs(effective_timestep - target_timestep_seconds) / target_timestep_seconds
    if adj_ratio > 0.01:
        print(
            f"\nINFO: Target timestep adjusted to {1000 * effective_timestep:.3f}ms"
            f" for rendering. ({100 * adj_ratio:.3}% change)"
        )

    return effective_timestep, steps_per_frame


def align_duration_to_segment(target_duration: float, timestep: float, steps_per_segment: int):
    """Adjusts total simulation duration to be a whole multiple of the segment duration."""
    segment_duration = timestep * steps_per_segment
    num_segments = math.ceil(target_duration / segment_duration)
    total_sim_steps = num_segments * steps_per_segment
    effective_duration = total_sim_steps * timestep

    adj_ratio = abs(effective_duration - target_duration) / target_duration
    if adj_ratio > 0.01:
        print(
            f"\nINFO: Simulation duration adjusted to {effective_duration:.4f}s "
            f"to align with segment size. ({100 * adj_ratio:.3}% change)"
        )
    return effective_duration, num_segments


# --- Main Simulator Class ---


class AbstractSimulator(ABC):
    """An abstract base class for running a Warp-based physics simulation."""

    def __init__(
        self,
        simulation_config: SimulationConfig,
        rendering_config: RenderingConfig,
        execution_config: ExecutionConfig,
        engine_config: EngineConfig,
        logging_config: LoggingConfig,
    ):
        self.simulation_config = simulation_config
        self.rendering_config = rendering_config
        self.execution_config = execution_config
        self.engine_config = engine_config
        self.logging_config = logging_config

        self.logger = EngineLogger(self.logging_config)

        self._current_step = 0
        self._current_time = 0.0

        # Calculated by _resolve_timing_parameters
        self.steps_per_segment: int = 0
        self.num_segments: int = 0
        self.effective_timestep: float = 0.0
        self.effective_duration: float = 0.0
        self._resolve_timing_parameters()

        self.model = self.build_model()

        self.current_state = self.model.state()
        self.next_state = self.model.state()
        self.control = self.model.control()
        self.contacts = self.model.collide(self.current_state)

        if isinstance(self.engine_config, AxionEngineConfig):
<<<<<<< HEAD
            self.solver = AxionEngine(
                self.model, self.init_state_fn, self.engine_config, self.logger
            )
=======
            self.solver = AxionEngine(self.model, self.logger, self.engine_config)
>>>>>>> d6c5c6b7
        elif isinstance(self.engine_config, FeatherstoneEngineConfig):
            self.solver = SolverFeatherstone(self.model, **vars(self.engine_config))
        elif isinstance(self.engine_config, MuJoCoEngineConfig):
            self.solver = SolverMuJoCo(self.model, **vars(self.engine_config))
        elif isinstance(self.engine_config, XPBDEngineConfig):
            self.solver = SolverXPBD(self.model, **vars(self.engine_config))
        else:
            raise ValueError(f"Unsupported engine configuration type: {type(self.engine_config)}")

        newton.eval_fk(self.model, self.model.joint_q, self.model.joint_qd, self.current_state)

        if self.rendering_config.vis_type == "usd":
            self.viewer = newton.viewer.ViewerUSD(
                output_path=self.rendering_config.usd_file,
                fps=self.rendering_config.target_fps,
                up_axis="Z",
                num_frames=self.num_segments,
            )
        elif self.rendering_config.vis_type == "gl":
            self.viewer = newton.viewer.ViewerGL()
        elif self.rendering_config.vis_type == "null" or self.rendering_config.vis_type is None:
            self.viewer = newton.viewer.ViewerNull(self.num_segments)
        else:
            raise ValueError(f"Unsupported rendering type: {self.rendering_config.vis_type}")

        self.viewer.set_model(self.model)

        self.cuda_graph: Optional[wp.Graph] = None

        self.logger.initialize_events(self.steps_per_segment, self._get_newton_iters())

    def run(self):
        """Main entry point to start the simulation."""
        self.logger.open()
        pbar = tqdm(
            total=self.num_segments,
            desc="Simulating",
        )

        try:
            segment_num = 0
            while self.viewer.is_running():
                if not self.viewer.is_paused():
                    self._run_simulation_segment(segment_num)
                    segment_num += 1
                    pbar.update(1)
                self._render(segment_num)
        finally:
            pbar.close()
            self.logger.close()

            if self.rendering_config.vis_type == "usd":
                self.viewer.close()
                print(f"Rendering complete. Output saved to {self.rendering_config.usd_file}")

    def _render(self, segment_num: int):
        """Renders the current state to the appropriate viewers."""
        sim_time = segment_num * self.steps_per_segment * self.effective_timestep
        self.viewer.begin_frame(sim_time)
        self.viewer.log_state(self.current_state)
        self.viewer.log_contacts(self.contacts, self.current_state)
        self.viewer.end_frame()

    def _run_simulation_segment(self, segment_num: int):
        """Executes a single simulation segment, using the chosen execution path."""
        if self.use_cuda_graph:
            self._run_segment_with_graph(segment_num)
        else:
            self._run_segment_without_graph(segment_num)

    def _run_segment_without_graph(self, segment_num: int):
        """Runs a segment by iterating and launching each step's kernels individually."""
        n_steps = self.steps_per_segment
        for step in range(n_steps):
            self._single_physics_step(step)

            # Update attributes for logging
            self._current_step += 1
            self._current_time += self.effective_timestep

        self.logger.log_segment_timings(self.steps_per_segment, self._get_newton_iters())

    def _run_segment_with_graph(self, segment_num: int):
        """Runs a segment by launching a pre-captured CUDA graph."""
        if self.cuda_graph is None:
            self._capture_cuda_graph()

        wp.capture_launch(self.cuda_graph)

        self.logger.log_segment_timings(self.steps_per_segment, self._get_newton_iters())

    def _log_segment_timings(self):
        """Logs the detailed timing information for the most recent segment."""
        for step in range(self.steps_per_segment):
            collision_time = wp.get_event_elapsed_time(
                self.events[step]["step_start"],
                self.events[step]["collision_detection"],
            )
            integration_time = wp.get_event_elapsed_time(
                self.events[step]["collision_detection"],
                self.events[step]["step"],
            )

            print(
                f"\t- SUBSTEP {step}: collision detection took {collision_time:.03f} ms "
                f"and simulation step took {integration_time:0.3f} ms."
            )

            # Check if detailed integrator events were captured
            if self.events[step]["integration_parts"] is None:
                continue

            for newton_iter in range(self.engine_config.newton_iters):
                events = self.events[step]["integration_parts"][newton_iter]
                linearize_time = wp.get_event_elapsed_time(
                    events["iter_start"], events["system_linearization"]
                )
                lin_solve_time = wp.get_event_elapsed_time(events["system_linearization"], events["linear_system_solve"])
                linesearch_time = wp.get_event_elapsed_time(
                    events["linear_system_solve"], events["linesearch"]
                )

                print(
                    f"\t\t- NEWTON ITERATION {newton_iter}: Linearization took {linearize_time:.03f} ms, "
                    f"solving of linear system took {lin_solve_time:.03f} ms and linesearch took {linesearch_time:.03f} ms."
                )

    def _capture_cuda_graph(self):
        """Records the sequence of operations for one segment into a CUDA graph."""
        n_steps = self.steps_per_segment
        with wp.ScopedCapture() as capture:
            for i in range(n_steps):
                self._single_physics_step(i)
        self.cuda_graph = capture.graph

    def _single_physics_step(self, step_num: int):
        """Performs one fundamental integration step of the simulation."""
        self.current_state.clear_forces()

        self.logger.set_current_step_in_segment(step_num)
        self.logger.timestep_start(self._current_step, self._current_time)
        sim_events = self.logger.simulator_event_pairs[step_num]

        # Detect collisions
        with self.logger.timed_block(*sim_events["collision_detection"]):
            self.contacts = self.model.collide(self.current_state)

        # Record that collision detection finished
        self.logger.log_contact_count(self.contacts)

        self.control_policy(self.current_state)
        self.viewer.apply_forces(self.current_state)

        # Compute simulation step
        with self.logger.timed_block(*sim_events["step"]):
            self.solver.step(
                state_in=self.current_state,
                state_out=self.next_state,
                control=self.control,
                contacts=self.contacts,
                dt=self.effective_timestep,
            )

        self.current_state, self.next_state = self.next_state, self.current_state

        self.logger.timestep_end()

    def _resolve_timing_parameters(self):
        """
        Calculates all operational timing parameters based on user configuration,
        ensuring alignment between simulation, rendering, and segmentation.
        """
        if self.rendering_config.vis_type == "usd":
            self.effective_timestep, self.steps_per_segment = calculate_render_aligned_timestep(
                self.simulation_config.target_timestep_seconds, self.rendering_config.target_fps
            )
        else:
            self.effective_timestep = self.simulation_config.target_timestep_seconds
            self.steps_per_segment = self.execution_config.headless_steps_per_segment

        self.effective_duration, self.num_segments = align_duration_to_segment(
            self.simulation_config.duration_seconds, self.effective_timestep, self.steps_per_segment
        )
        if self.rendering_config.vis_type == "gl":
            self.num_segments = None

    @property
    def use_cuda_graph(self) -> bool:
        """Determines if conditions are met to use CUDA graph optimization."""
        return (
            self.execution_config.use_cuda_graph
            and wp.get_device().is_cuda
            and self.logger.can_cuda_graph_be_used
        )

    def _get_newton_iters(self) -> int:
        """Get the number of Newton iterations, or 0 if not using AxionEngine."""
        return self.engine_config.newton_iters if isinstance(self.solver, AxionEngine) else 0

    @abstractmethod
    def build_model(self) -> Model:
        """
        Builds the physics model for the simulation.

        This method MUST be implemented by any subclass. It should define all the
        rigid bodies, joints, and other physical properties of the scene.
        """
        pass

    def control_policy(self, current_state: newton.State):
        """
        Implements the control policy for the simulation.

        This method may be optionally overridden by any subclass.
        It is called at each simulation step. It can be used to update control inputs
        (self.control.joint_targets and self.control.joint_f).
        By default, it does nothing.
        """
        pass

    def init_state_fn(
        self,
        current_state: newton.State,
        next_state: newton.State,
        contacts: newton.Contacts,
        dt: float,
    ):
        """
        This function initializes the simulation state before the first step for the Axion engine.

        It is not necessary to use every available argument. Control is applied before this call.
        This method may be optionally overridden by any subclass.
        For one time initializations use the subclass constructor, which can use all the AbstractSimulator self attributes.
        It is called before each simulation step.
        """

        self.solver.integrate_bodies(self.model, current_state, next_state, dt)<|MERGE_RESOLUTION|>--- conflicted
+++ resolved
@@ -125,13 +125,12 @@
         self.contacts = self.model.collide(self.current_state)
 
         if isinstance(self.engine_config, AxionEngineConfig):
-<<<<<<< HEAD
             self.solver = AxionEngine(
-                self.model, self.init_state_fn, self.engine_config, self.logger
-            )
-=======
-            self.solver = AxionEngine(self.model, self.logger, self.engine_config)
->>>>>>> d6c5c6b7
+              self.model, 
+              self.init_state_fn, 
+              self.logger, 
+              self.engine_config
+            )
         elif isinstance(self.engine_config, FeatherstoneEngineConfig):
             self.solver = SolverFeatherstone(self.model, **vars(self.engine_config))
         elif isinstance(self.engine_config, MuJoCoEngineConfig):
