from importlib.resources import files
from typing import override

import hydra
import newton
import numpy as np
import openmesh
import warp as wp
from axion import AbstractSimulator
from axion import EngineConfig
from axion import ExecutionConfig
from axion import LoggingConfig
from axion import RenderingConfig
from axion import SimulationConfig
from omegaconf import DictConfig

CONFIG_PATH = files("axion").joinpath("examples").joinpath("conf")
ASSETS_DIR = files("axion").joinpath("examples").joinpath("assets")


class Simulator(AbstractSimulator):
    def __init__(
        self,
        sim_config: SimulationConfig,
        render_config: RenderingConfig,
        exec_config: ExecutionConfig,
        engine_config: EngineConfig,
        logging_config: LoggingConfig,
    ):
<<<<<<< HEAD
        super().__init__(sim_config, render_config, exec_config, profile_config, engine_config)
        self.init_fn = newton.solvers.SolverMuJoCo(self.model)

    @override
    def control_policy(self, current_state: newton.State):
        wp.copy(
            self.control.joint_target, wp.array(6 * [0.0] + [25.0, 25.0, 0.0], dtype=wp.float32)
        )
=======
        super().__init__(
            sim_config,
            render_config,
            exec_config,
            engine_config,
            logging_config,
        )

    @override
    def control_policy(self, current_state: newton.State):
        wp.copy(self.control.joint_target, wp.array(6 * [0.0] + [4.0, 4.0, 0.0], dtype=wp.float32))
>>>>>>> d6c5c6b7

    @override
    def init_state_fn(
        self,
        current_state: newton.State,
        next_state: newton.State,
        contacts: newton.Contacts,
        dt: float,
    ):
        self.init_fn.step(current_state, next_state, self.model.control(), contacts, dt)

    def build_model(self) -> newton.Model:
        """
        Implements the abstract method to define the physics objects in the scene.

        This method constructs the three-wheeled vehicle, obstacles, and ground plane.
        """
        FRICTION = 1.0
        RESTITUTION = 0.0

        builder = newton.ModelBuilder()
        builder.add_articulation(key="helhest")

        # --- Build the Vehicle ---
        wheel_m = openmesh.read_trimesh(f"{ASSETS_DIR}/helhest/wheel2.obj")
        mesh_points = np.array(wheel_m.points())
        mesh_indices = np.array(wheel_m.face_vertex_indices(), dtype=np.int32).flatten()
        wheel_mesh_render = newton.Mesh(mesh_points, mesh_indices)

        wheel_m_col = openmesh.read_trimesh(f"{ASSETS_DIR}/helhest/wheel_collision.obj")
        mesh_points = np.array(wheel_m_col.points())
        mesh_indices = np.array(wheel_m_col.face_vertex_indices(), dtype=np.int32).flatten()
        wheel_mesh_collision = newton.Mesh(mesh_points, mesh_indices)

        # Create main body (chassis)
        chassis = builder.add_body(
            xform=wp.transform((-2.0, 0.0, 2.6), wp.quat_identity()), key="chassis"
        )
        builder.add_shape_box(
            body=chassis,
            hx=0.75,
            hy=0.25,
            hz=0.25,
            cfg=newton.ModelBuilder.ShapeConfig(
                density=1200.0, mu=FRICTION, restitution=RESTITUTION
            ),
        )

        # Left Wheel
        left_wheel = builder.add_body(
            xform=wp.transform((-1.25, -0.75, 2.6), wp.quat_identity()), key="left_wheel"
        )
        builder.add_shape_mesh(
            body=left_wheel,
            mesh=wheel_mesh_render,
            cfg=newton.ModelBuilder.ShapeConfig(
                density=0.0,
                mu=FRICTION,
                restitution=RESTITUTION,
                has_shape_collision=False,
            ),
        )
        builder.add_shape_mesh(
            body=left_wheel,
            mesh=wheel_mesh_collision,
            cfg=newton.ModelBuilder.ShapeConfig(
                density=1000.0,
                mu=FRICTION,
                restitution=RESTITUTION,
                is_visible=False,
            ),
        )

        # Right Wheel
        right_wheel = builder.add_body(
            xform=wp.transform((-1.25, 0.75, 2.6), wp.quat_identity()), key="right_wheel"
        )
        builder.add_shape_mesh(
            body=right_wheel,
            mesh=wheel_mesh_render,
            cfg=newton.ModelBuilder.ShapeConfig(
                density=0.0,
                mu=FRICTION,
                restitution=RESTITUTION,
                has_shape_collision=False,
            ),
        )

        builder.add_shape_mesh(
            body=right_wheel,
            mesh=wheel_mesh_collision,
            cfg=newton.ModelBuilder.ShapeConfig(
                density=1000.0,
                mu=FRICTION,
                restitution=RESTITUTION,
                is_visible=False,
            ),
        )

        # Back Wheel
        back_wheel = builder.add_body(
            xform=wp.transform((-3.25, 0.0, 2.6), wp.quat_identity()), key="back_wheel"
        )
        builder.add_shape_mesh(
            body=back_wheel,
            mesh=wheel_mesh_render,
            cfg=newton.ModelBuilder.ShapeConfig(
                density=0.0,
                mu=FRICTION,
                restitution=RESTITUTION,
                thickness=0.0,
                has_shape_collision=False,
            ),
        )
        builder.add_shape_mesh(
            body=back_wheel,
            mesh=wheel_mesh_collision,
            cfg=newton.ModelBuilder.ShapeConfig(
                density=1000.0,
                mu=FRICTION,
                restitution=RESTITUTION,
                thickness=0.0,
                is_visible=False,
            ),
        )

        # --- Define Joints ---

        builder.add_joint_free(parent=-1, child=chassis)

        # Left wheel revolute joint (velocity control)
        builder.add_joint_revolute(
            parent=chassis,
            child=left_wheel,
            parent_xform=wp.transform((0.75, -0.75, 0.0), wp.quat_identity()),
            axis=(0.0, 1.0, 0.0),
            mode=newton.JointMode.TARGET_VELOCITY,
        )
        # Right wheel revolute joint (velocity control)
        builder.add_joint_revolute(
            parent=chassis,
            child=right_wheel,
            parent_xform=wp.transform((0.75, 0.75, 0.0), wp.quat_identity()),
            axis=(0.0, 1.0, 0.0),
            mode=newton.JointMode.TARGET_VELOCITY,
        )
        # Back wheel revolute joint (not actively driven)
        builder.add_joint_revolute(
            parent=chassis,
            child=back_wheel,
            parent_xform=wp.transform((-1.5, 0.0, 0.0), wp.quat_identity()),
            axis=(0.0, 1.0, 0.0),
            mode=newton.JointMode.NONE,
        )

        # Set joint control gains
        builder.joint_target_ke[-3] = 50.0
        builder.joint_target_ke[-2] = 50.0
        builder.joint_target_ke[-1] = 0.0
        builder.joint_armature[-3] = 0.1
        builder.joint_armature[-2] = 0.1
        builder.joint_armature[-1] = 0.1
        builder.joint_target_kd[-3] = 5.0
        builder.joint_target_kd[-2] = 5.0
        builder.joint_target_kd[-1] = 5.0

        # --- Add Static Obstacles and Ground ---

        # Add a static box obstacle (body=-1 means it's fixed to the world)
        builder.add_shape_box(
            body=-1,
            xform=wp.transform((2.5, 0.0, 0.0), wp.quat_identity()),
            hx=1.75,
            hy=1.5,
            hz=0.15,
            cfg=newton.ModelBuilder.ShapeConfig(
                mu=FRICTION,
                restitution=RESTITUTION,
            ),
        )
        builder.add_shape_box(
            body=-1,
            xform=wp.transform((2.5, 0.0, 0.0), wp.quat_identity()),
            hx=0.75,
            hy=1.75,
            hz=0.25,
            cfg=newton.ModelBuilder.ShapeConfig(
                mu=FRICTION,
                restitution=RESTITUTION,
            ),
        )

        # add ground plane
        builder.add_ground_plane(
            cfg=newton.ModelBuilder.ShapeConfig(
                ke=10.0, kd=10.0, kf=0.0, mu=FRICTION, restitution=RESTITUTION
            )
        )

        # Finalize and return the model
        model = builder.finalize()
        return model


@hydra.main(config_path=str(CONFIG_PATH), config_name="helhest", version_base=None)
def helhest_example(cfg: DictConfig):
    sim_config: SimulationConfig = hydra.utils.instantiate(cfg.simulation)
    render_config: RenderingConfig = hydra.utils.instantiate(cfg.rendering)
    exec_config: ExecutionConfig = hydra.utils.instantiate(cfg.execution)
    engine_config: EngineConfig = hydra.utils.instantiate(cfg.engine)
    logging_config: LoggingConfig = hydra.utils.instantiate(cfg.logging)

    simulator = Simulator(
        sim_config=sim_config,
        render_config=render_config,
        exec_config=exec_config,
        engine_config=engine_config,
        logging_config=logging_config,
    )

    simulator.run()


if __name__ == "__main__":
    helhest_example()<|MERGE_RESOLUTION|>--- conflicted
+++ resolved
@@ -27,16 +27,6 @@
         engine_config: EngineConfig,
         logging_config: LoggingConfig,
     ):
-<<<<<<< HEAD
-        super().__init__(sim_config, render_config, exec_config, profile_config, engine_config)
-        self.init_fn = newton.solvers.SolverMuJoCo(self.model)
-
-    @override
-    def control_policy(self, current_state: newton.State):
-        wp.copy(
-            self.control.joint_target, wp.array(6 * [0.0] + [25.0, 25.0, 0.0], dtype=wp.float32)
-        )
-=======
         super().__init__(
             sim_config,
             render_config,
@@ -44,11 +34,11 @@
             engine_config,
             logging_config,
         )
+        self.mujoco_solver = newton.solvers.SolverMuJoCo(self.model)
 
     @override
     def control_policy(self, current_state: newton.State):
         wp.copy(self.control.joint_target, wp.array(6 * [0.0] + [4.0, 4.0, 0.0], dtype=wp.float32))
->>>>>>> d6c5c6b7
 
     @override
     def init_state_fn(
@@ -58,7 +48,7 @@
         contacts: newton.Contacts,
         dt: float,
     ):
-        self.init_fn.step(current_state, next_state, self.model.control(), contacts, dt)
+        self.mujoco_solver.step(current_state, next_state, self.model.control(), contacts, dt)
 
     def build_model(self) -> newton.Model:
         """
